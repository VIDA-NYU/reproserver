---
apiVersion: apps/v1
kind: Deployment
metadata:
  name: {{ include "reproserver.fullname" . }}
  labels:
    {{- include "reproserver.labels" . | nindent 4 }}
    server.reprozip.org/component: web
spec:
  replicas: 1
  selector:
    matchLabels:
      {{- include "reproserver.selectorLabels" . | nindent 6 }}
      server.reprozip.org/component: web
  template:
    metadata:
      {{- with .Values.podAnnotations }}
      annotations:
        {{- toYaml . | nindent 8 }}
      {{- end }}
      labels:
        {{- include "reproserver.selectorLabels" . | nindent 8 }}
        server.reprozip.org/component: web
    spec:
      {{- with .Values.imagePullSecrets }}
      imagePullSecrets:
        {{- toYaml . | nindent 8 }}
      {{- end }}
      serviceAccountName: {{ include "reproserver.serviceAccountName" . }}
      securityContext:
        {{- toYaml .Values.podSecurityContext | nindent 8 }}
      containers:
        - name: {{ .Chart.Name }}
          securityContext:
            {{- toYaml .Values.securityContext | nindent 12 }}
          image: "{{ .Values.image.repository }}:{{ .Values.image.tag | default .Chart.AppVersion }}"
          imagePullPolicy: {{ .Values.image.pullPolicy }}
          env:
            {{- if .Values.debugMode }}
            - name: REPROSERVER_DEBUG
              value: "1"
            {{- end }}
            - name: WEB_PROXY_URL
              value: {{ .Values.proxyUrl }}
            {{- if .Values.proxyClass }}
            - name: WEB_PROXY_CLASS
              value: {{ .Values.proxyClass | quote }}
            {{- end }}
            - name: TORNADO_SHUTDOWN_TIME
              value: {{ .Values.shutdownTime | quote }}
            - name: S3_KEY
              valueFrom:
                secretKeyRef:
                  name: "{{ include "reproserver.minioSecretName" . }}"
                  key: s3_key
            - name: S3_SECRET
              valueFrom:
                secretKeyRef:
                  name: "{{ include "reproserver.minioSecretName" . }}"
                  key: s3_secret
            - name: S3_URL
              value: "{{ .Values.s3.url | default (printf "http://%s:9000" (include "reproserver.minioServiceName" .)) }}"
            - name: S3_BUCKET_PREFIX
              value: "{{ .Values.s3.bucketPrefix }}"
            - name: S3_CLIENT_URL
              value: {{ .Values.s3.clientUrl }}
            - name: POSTGRES_USER
              value: "{{ .Values.postgres.user }}"
            - name: POSTGRES_PASSWORD
              valueFrom:
                secretKeyRef:
                  name: "{{ include "reproserver.postgresSecretName" . }}"
                  key: postgres_password
            - name: POSTGRES_HOST
              value: {{ include "reproserver.postgresServiceName" . }}
            - name: POSTGRES_DB
<<<<<<< HEAD
              value: postgres
            - name: API_ENDPOINT
              value: http://{{ include "reproserver.fullname" . }}:{{ .Values.service.port }}
=======
              value: "{{ .Values.postgres.database }}"
>>>>>>> a425741f
            - name: CONNECTION_TOKEN
              valueFrom:
                secretKeyRef:
                  name: "{{ .Values.secret.name | default (include "reproserver.fullname" .) }}"
                  key: connectionToken
            - name: REPROSERVER_DEBUG_PASSWORD
              valueFrom:
                secretKeyRef:
                  name: "{{ .Values.secret.name | default (include "reproserver.fullname" .) }}"
                  key: debugPassword
            - name: RUNNER_TYPE
              value: k8s
            - name: K8S_CONFIG_DIR
              value: /etc/reproserver-k8s
            {{- if .Values.zenodoTokenSecret }}
            - name: ZENODO_TOKEN
              valueFrom:
                secretKeyRef:
                  name: {{ .Values.zenodoTokenSecret }}
                  key: zenodo_token
            {{- end }}
            - name: OVERRIDE_RUNNER_IMAGE
              value: "{{ .Values.runner_image_override | default (printf "%s:%s" .Values.image.repository (.Values.image.tag | default .Chart.AppVersion)) }}"
            - name: BROWSERTRIX_IMAGE
              value: "{{ .Values.browsertrix.image }}"
          ports:
            - name: http
              containerPort: 8000
              protocol: TCP
            - name: prometheus
              containerPort: 8090
              protocol: TCP
          volumeMounts:
            - name: k8s-config
              mountPath: /etc/reproserver-k8s
          readinessProbe:
            httpGet:
              path: /health
              port: 8000
              httpHeaders:
                - name: X-Kubernetes-Probe
                  value: readiness
            initialDelaySeconds: 10
            periodSeconds: 10
            failureThreshold: 1
          livenessProbe:
            httpGet:
              path: /health
              port: 8000
              httpHeaders:
                - name: X-Kubernetes-Probe
                  value: liveness
            initialDelaySeconds: 30
            periodSeconds: 10
            failureThreshold: 6
          resources:
            {{- toYaml .Values.resources | nindent 12 }}
      volumes:
        - name: k8s-config
          configMap:
            name: {{ include "reproserver.fullname" . }}
      {{- with .Values.nodeSelector }}
      nodeSelector:
        {{- toYaml . | nindent 8 }}
      {{- end }}
      {{- with .Values.affinity }}
      affinity:
        {{- toYaml . | nindent 8 }}
      {{- end }}
      {{- with .Values.tolerations }}
      tolerations:
        {{- toYaml . | nindent 8 }}
      {{- end }}
---
apiVersion: apps/v1
kind: Deployment
metadata:
  name: {{ include "reproserver.fullname" . }}-proxy
  labels:
    {{- include "reproserver.labels" . | nindent 4 }}
    server.reprozip.org/component: proxy
spec:
  replicas: 1
  selector:
    matchLabels:
      {{- include "reproserver.selectorLabels" . | nindent 6 }}
      server.reprozip.org/component: proxy
  template:
    metadata:
      {{- with .Values.podAnnotations }}
      annotations:
        {{- toYaml . | nindent 8 }}
      {{- end }}
      labels:
        {{- include "reproserver.selectorLabels" . | nindent 8 }}
        server.reprozip.org/component: proxy
    spec:
      {{- with .Values.imagePullSecrets }}
      imagePullSecrets:
        {{- toYaml . | nindent 8 }}
      {{- end }}
      securityContext:
        {{- toYaml .Values.podSecurityContext | nindent 8 }}
      containers:
        - name: {{ .Chart.Name }}-proxy
          securityContext:
            {{- toYaml .Values.securityContext | nindent 12 }}
          image: "{{ .Values.image.repository }}:{{ .Values.image.tag | default .Chart.AppVersion }}"
          imagePullPolicy: {{ .Values.image.pullPolicy }}
          env:
            - name: TORNADO_SHUTDOWN_TIME
              value: {{ .Values.shutdownTime | quote }}
            - name: POSTGRES_USER
              value: "{{ .Values.postgres.user }}"
            - name: POSTGRES_PASSWORD
              valueFrom:
                secretKeyRef:
                  name: "{{ include "reproserver.postgresSecretName" . }}"
                  key: postgres_password
            - name: POSTGRES_HOST
              value: {{ include "reproserver.postgresServiceName" . }}
            - name: POSTGRES_DB
              value: postgres
            - name: CONNECTION_TOKEN
              valueFrom:
                secretKeyRef:
                  name: "{{ .Values.secret.name | default (include "reproserver.fullname" .) }}"
                  key: connectionToken
          command:
            - "reproserver-k8s-proxy"
          ports:
            - name: http
              containerPort: 8001
              protocol: TCP
            - name: prometheus
              containerPort: 8090
              protocol: TCP
          readinessProbe:
            httpGet:
              path: /health
              port: 8001
              httpHeaders:
                - name: X-Kubernetes-Probe
                  value: readiness
            initialDelaySeconds: 10
            periodSeconds: 10
            failureThreshold: 1
          livenessProbe:
            httpGet:
              path: /health
              port: 8001
              httpHeaders:
                - name: X-Kubernetes-Probe
                  value: liveness
            initialDelaySeconds: 30
            periodSeconds: 10
            failureThreshold: 6
          resources:
            {{- toYaml .Values.resources | nindent 12 }}
      {{- with .Values.nodeSelector }}
      nodeSelector:
        {{- toYaml . | nindent 8 }}
      {{- end }}
      {{- with .Values.affinity }}
      affinity:
        {{- toYaml . | nindent 8 }}
      {{- end }}
      {{- with .Values.tolerations }}
      tolerations:
        {{- toYaml . | nindent 8 }}
      {{- end }}<|MERGE_RESOLUTION|>--- conflicted
+++ resolved
@@ -74,13 +74,9 @@
             - name: POSTGRES_HOST
               value: {{ include "reproserver.postgresServiceName" . }}
             - name: POSTGRES_DB
-<<<<<<< HEAD
-              value: postgres
+              value: "{{ .Values.postgres.database }}"
             - name: API_ENDPOINT
               value: http://{{ include "reproserver.fullname" . }}:{{ .Values.service.port }}
-=======
-              value: "{{ .Values.postgres.database }}"
->>>>>>> a425741f
             - name: CONNECTION_TOKEN
               valueFrom:
                 secretKeyRef:
