--- conflicted
+++ resolved
@@ -72,13 +72,11 @@
   bucketPrefix: ""
   clientUrl: http://files.localhost:8000
 
-<<<<<<< HEAD
+# Graceful shutdown time, to give time for ingress to de-register
+shutdownTime: 30
+
 browsertrix:
   image: webrecorder/browsertrix-crawler@sha256:b9822b7bd699748903e8f6663775442292263599e62f00d6e402e0eac145211c
-=======
-# Graceful shutdown time, to give time for ingress to de-register
-shutdownTime: 30
->>>>>>> 6d38e982
 
 ingress:
   enabled: false
