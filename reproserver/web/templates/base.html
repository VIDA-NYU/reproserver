<!DOCTYPE html>
<html lang="en">

  <head>
    <meta charset="utf-8">
    <meta http-equiv="X-UA-Compatible" content="IE=edge">
    <meta name="viewport" content="width=device-width, initial-scale=1">

    <link rel="stylesheet" href="{{ static_url('css/bootstrap.min.css') }}">
    <link rel="stylesheet" href="{{ static_url('css/custom.css') }}">
    <script async src="{{ static_url('js/archivewebpage-ui.js') }}"></script>
    <title>{{ page_title }}</title>
    <meta name="description" content="Reproduce ReproZip packages in the cloud">
  </head>

<<<<<<< HEAD
  <body>
=======
    <div id="content" role="main">

      <!-- Menubar -->
      <nav class="navbar navbar-expand-md navbar-dark bg-primary">
        <div class="container-fluid container-md">
          <a class="navbar-brand" href="#">ReproServer</a>
            <button class="navbar-toggler" type="button" data-bs-toggle="collapse" data-bs-target="#navbarContent" aria-controls="navbarContent" aria-expanded="false" aria-label="Toggle navigation">
            <span class="navbar-toggler-icon"></span>
          </button>
          <div class="collapse navbar-collapse" id="navbarContent">
            <ul class="navbar-nav mb-2 mb-md-0 flex-md-grow-1">
              <li class="nav-item"><a class="nav-link{% if current_nav == 'reproduce' %} active{% endif %}"{% if current_nav == 'reproduce' %} aria-current="true"{% endif %} href="{{ reverse_url('index') }}">Reproduce</a></li>
              <li class="nav-item ms-md-auto"><a class="nav-link{% if current_nav == 'about' %} active{% endif %}"{% if current_nav == 'about' %} aria-current="page"{% endif %} href="{{ reverse_url('about') }}">About</a></li>
              <!--dropdown-->
              <li class="nav-item dropdown">
                <a href="#" class="nav-link dropdown-toggle" role="button" data-bs-toggle="dropdown" aria-expanded="false">Links<span class="caret"></span></a>
                <ul class="dropdown-menu dropdown-menu-md-end">
                  <li><a class="dropdown-item" href="https://github.com/VIDA-NYU/reproserver">GitHub Repository</a></li>
                  <li><a class="dropdown-item" href="https://www.reprozip.org/">ReproZip Website</a></li>
                </ul>
              </li>
              <!--end dropdown-->
            </ul>

          </div><!-- /.navbar-collapse -->
        </div><!-- /.container -->
      </nav><!-- /.navbar -->
>>>>>>> e685feb5

    <div class="container-fluid" id="content" role="main">
      <div class="row">
        <!-- Menubar -->
        <nav class="navbar navbar-expand-md navbar-dark bg-primary mb-3">
          <div class="container-fluid">
            <a class="navbar-brand" href="/">ReproServer</a>
            <button class="navbar-toggler" type="button" data-bs-toggle="collapse" data-bs-target="#navbarContent"
              aria-controls="navbarContent" aria-expanded="false" aria-label="Toggle navigation">
              <span class="navbar-toggler-icon"></span>
            </button>
            <div class="collapse navbar-collapse" id="navbarContent">
              <ul class="navbar-nav mb-2 ms-auto mb-md-auto">
                <li class="nav-item"><a class="nav-link{% if current_nav == 'about' %} active{% endif %}" {% if current_nav == 'about' %} aria-current="page" {% endif %} href="{{ reverse_url('about') }}">About</a></li>
                <!-- dropdown -->
                <li class="nav-item dropdown">
                  <a href="#" class="nav-link dropdown-toggle" role="button" data-bs-toggle="dropdown"
                    aria-expanded="false">Links<span class="caret"></span></a>
                  <ul class="dropdown-menu dropdown-menu-md-end">
                    <li><a class="dropdown-item" href="https://github.com/VIDA-NYU/reproserver">GitHub Repository</a></li>
                    <li><a class="dropdown-item" href="https://www.reprozip.org/">ReproZip Website</a></li>
                  </ul>
                </li>
                <!-- /.dropdown -->
              </ul>
            </div><!-- /.navbar-collapse -->
          </div><!-- /.container-fluid -->
        </nav><!-- /.navbar -->

        {% block fullcontent %}
        <div><div class="container">
        {% block content %}
        {% endblock content %}
        </div></div>
        {% endblock fullcontent %}

        <!-- begin footer -->
        <footer id="footer">
            <hr />
            <p>Version: {{ version }}<br />Any questions or comments can be directed to the <a
                href="https://groups.google.com/a/nyu.edu/g/reprozip">ReproZip mailing list</a> or on <a
                href="https://github.com/VIDA-NYU/reproserver">GitHub</a> via an issue.</p>
        </footer>
        <!-- /footer -->
        <script src="{{ static_url('js/bootstrap.bundle.min.js') }}"></script>
      </div>
    </div>
  </body>

</html><|MERGE_RESOLUTION|>--- conflicted
+++ resolved
@@ -13,43 +13,13 @@
     <meta name="description" content="Reproduce ReproZip packages in the cloud">
   </head>
 
-<<<<<<< HEAD
   <body>
-=======
-    <div id="content" role="main">
-
-      <!-- Menubar -->
-      <nav class="navbar navbar-expand-md navbar-dark bg-primary">
-        <div class="container-fluid container-md">
-          <a class="navbar-brand" href="#">ReproServer</a>
-            <button class="navbar-toggler" type="button" data-bs-toggle="collapse" data-bs-target="#navbarContent" aria-controls="navbarContent" aria-expanded="false" aria-label="Toggle navigation">
-            <span class="navbar-toggler-icon"></span>
-          </button>
-          <div class="collapse navbar-collapse" id="navbarContent">
-            <ul class="navbar-nav mb-2 mb-md-0 flex-md-grow-1">
-              <li class="nav-item"><a class="nav-link{% if current_nav == 'reproduce' %} active{% endif %}"{% if current_nav == 'reproduce' %} aria-current="true"{% endif %} href="{{ reverse_url('index') }}">Reproduce</a></li>
-              <li class="nav-item ms-md-auto"><a class="nav-link{% if current_nav == 'about' %} active{% endif %}"{% if current_nav == 'about' %} aria-current="page"{% endif %} href="{{ reverse_url('about') }}">About</a></li>
-              <!--dropdown-->
-              <li class="nav-item dropdown">
-                <a href="#" class="nav-link dropdown-toggle" role="button" data-bs-toggle="dropdown" aria-expanded="false">Links<span class="caret"></span></a>
-                <ul class="dropdown-menu dropdown-menu-md-end">
-                  <li><a class="dropdown-item" href="https://github.com/VIDA-NYU/reproserver">GitHub Repository</a></li>
-                  <li><a class="dropdown-item" href="https://www.reprozip.org/">ReproZip Website</a></li>
-                </ul>
-              </li>
-              <!--end dropdown-->
-            </ul>
-
-          </div><!-- /.navbar-collapse -->
-        </div><!-- /.container -->
-      </nav><!-- /.navbar -->
->>>>>>> e685feb5
 
     <div class="container-fluid" id="content" role="main">
       <div class="row">
         <!-- Menubar -->
         <nav class="navbar navbar-expand-md navbar-dark bg-primary mb-3">
-          <div class="container-fluid">
+          <div class="container-fluid container-md">
             <a class="navbar-brand" href="/">ReproServer</a>
             <button class="navbar-toggler" type="button" data-bs-toggle="collapse" data-bs-target="#navbarContent"
               aria-controls="navbarContent" aria-expanded="false" aria-label="Toggle navigation">
