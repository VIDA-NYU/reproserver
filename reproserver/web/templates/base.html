--- conflicted
+++ resolved
@@ -8,13 +8,8 @@
 
     <link rel="stylesheet" href="{{ static_url('css/bootstrap.min.css') }}">
     <link rel="stylesheet" href="{{ static_url('css/custom.css') }}">
-<<<<<<< HEAD
     <script async src="{{ static_url('js/archivewebpage-ui.js') }}"></script>
-    <title>ReproServer</title>
-=======
-
     <title>{{ page_title }}</title>
->>>>>>> 8693f0ea
     <meta name="description" content="Reproduce ReproZip packages in the cloud">
   </head>
 
