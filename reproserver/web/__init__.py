--- conflicted
+++ resolved
@@ -60,16 +60,11 @@
             URLSpec('/runners/run/([^/]+)/failed', api.RunFailed),
             URLSpec('/runners/run/([^/]+)/output/(.+)', api.UploadOutput),
             URLSpec('/runners/run/([^/]+)/log', api.Log),
-<<<<<<< HEAD
         ] + proxy,
-        static_path=pkg_resources.resource_filename('reproserver', 'static'),
-=======
-        ],
         static_path=pkg_resources.resource_filename(
             'reproserver',
             'web/static',
         ),
->>>>>>> 6d38e982
         xsrf_cookies=xsrf_cookies,
         debug=debug,
         connection_token=os.environ.get('CONNECTION_TOKEN', ''),
