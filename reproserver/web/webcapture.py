import asyncio
from datetime import datetime
import json
import logging
import os
from hashlib import sha256
from reprozip_web.combine import combine
from sqlalchemy.orm import joinedload
import tempfile
import textwrap
from tornado.web import HTTPError
from urllib.parse import urlencode

from .base import BaseHandler
from .views import PROM_REQUESTS, store_uploaded_rpz
from ..utils import background_future
from .. import rpz_metadata, database


logger = logging.getLogger(__name__)


class Index(BaseHandler):
    """Landing page to upload an RPZ.
    """
    @PROM_REQUESTS.sync('webcapture_index')
    def get(self):
        return self.render('webcapture/index.html')


class Upload(BaseHandler):
    """Upload RPZ.
    """
    @PROM_REQUESTS.async_('webcapture_upload')
    async def post(self):
        # Get uploaded file
        # FIXME: Don't hold the file in memory!
        try:
            uploaded_file = self.request.files['rpz_file'][0]
        except (KeyError, IndexError):
            return await self.render(
                'webcapture/badfile.html',
                message="Missing file",
            )

        try:
            upload_short_id = await store_uploaded_rpz(
                self.application.object_store,
                self.db,
                uploaded_file,
                self.request.remote_ip,
            )
        except rpz_metadata.InvalidPackage as e:
            return await self.render('webcapture/badfile.html', message=str(e))

        # Redirect to dashboard
        return self.redirect(
            self.reverse_url('webcapture_dashboard', upload_short_id),
            status=303,
        )


class Dashboard(BaseHandler):
    @PROM_REQUESTS.sync('webcapture_dashboard')
    def get(self, upload_short_id):
        # Decode info from URL
        try:
            upload_id = database.Upload.decode_id(upload_short_id)
        except ValueError:
            self.set_status(404)
            return self.render('webcapture/notfound.html')

        wacz_hash = self.get_query_argument('wacz', None)

        # Look up the experiment in database
        upload = (
            self.db.query(database.Upload)
            .options(
                joinedload(database.Upload.experiment).joinedload(
                    database.Experiment.extensions,
                )
            )
            .get(upload_id)
        )
        if upload is None:
            self.set_status(404)
            return self.render('webcapture/notfound.html')

        if wacz_hash:
            try:
                meta = self.application.object_store.get_file_metadata(
                    'web1',
                    wacz_hash + '.wacz',
                )
            except KeyError:
                self.set_status(404)
                return self.render('webcapture/notfound.html')

            wacz = {
                'hash': wacz_hash,
                'filesize': meta['size'],
                'url': self.application.object_store.presigned_serve_url(
                    'web1',
                    wacz_hash + '.wacz',
                    'archive.wacz',
                    'application/zip',
                )
            }
        else:
            # Look for web extension
            extensions = {
                extension.name: json.loads(extension.data)
                for extension in upload.experiment.extensions
            }
            if 'web1' in extensions:
                wacz_hash = extensions['web1']['filehash']
                return self.redirect(
                    self.reverse_url(
                        'webcapture_dashboard',
                        upload_short_id,
                        wacz=wacz_hash,
                    ),
                )

            wacz = None

        return self.render(
            'webcapture/dashboard.html',
            filename=upload.filename,
            upload_short_id=upload.short_id,
            wacz=wacz,
        )


class Preview(BaseHandler):
    @PROM_REQUESTS.sync('webcapture_preview')
    def post(self, upload_short_id):
        # Decode info from URL
        try:
            upload_id = database.Upload.decode_id(upload_short_id)
        except ValueError:
            self.set_status(404)
            return self.render('webcapture/notfound.html')

        wacz_hash = self.get_query_argument('wacz')

        # Look up the experiment in database
        upload = (
            self.db.query(database.Upload)
            .options(joinedload(database.Upload.experiment))
            .get(upload_id)
        )
        if upload is None:
            self.set_status(404)
            return self.render('webcapture/notfound.html')
        experiment = upload.experiment

        # Update last access
        upload.last_access = datetime.utcnow()
        upload.experiment.last_access = datetime.utcnow()

        # New run entry
        run = database.Run(experiment_hash=experiment.hash,
                           upload_id=upload_id,
                           submitted_ip=self.request.remote_ip)
        self.db.add(run)

        # Expose port
        run.ports.append(database.RunPort(
            port_number=3000,
        ))

        # Trigger run
        self.db.commit()
        background_future(self.application.runner.run(run.id))

        # Redirects to crawl status page
        return self.redirect(
            self.reverse_url('results', run.short_id, wacz=wacz_hash),
            status=303,
        )


class StartRecord(BaseHandler):
    @PROM_REQUESTS.sync('webcapture_start_record')
    def post(self, upload_short_id):
        # Decode info from URL
        try:
            upload_id = database.Upload.decode_id(upload_short_id)
        except ValueError:
            self.set_status(404)
            return self.render('webcapture/notfound.html')

        hostname = self.get_body_argument('hostname')
        port_number = self.get_body_argument('port_number')
        try:
            port_number = int(port_number, 10)
            if not (1 <= port_number <= 65535):
                raise OverflowError
        except (ValueError, OverflowError):
            raise HTTPError(400, "Wrong port number")

        if port_number == 80:
            seed_url = f'http://{hostname}/'
        else:
            seed_url = f'http://{hostname}:{port_number}/'

        # Look up the experiment in database
        upload = (
            self.db.query(database.Upload)
            .options(joinedload(database.Upload.experiment))
            .get(upload_id)
        )
        if upload is None:
            self.set_status(404)
            return self.render('webcapture/notfound.html')
        experiment = upload.experiment

        # Update last access
        upload.last_access = datetime.utcnow()
        upload.experiment.last_access = datetime.utcnow()

        # New run entry
        run = database.Run(experiment_hash=experiment.hash,
                           upload_id=upload_id,
                           submitted_ip=self.request.remote_ip)
        self.db.add(run)

        # Mark exposed port
        run.ports.append(database.RunPort(
            port_number=port_number,
        ))

        # Trigger run
        self.db.commit()
        background_future(self.application.runner.run(run.id))

        # Redirects to recording page
        return self.redirect(
            (
                self.reverse_url(
                    'webcapture_record',
                    upload_short_id,
                    run.short_id
                ) + '#' + urlencode({'url': seed_url})
            ),
            status=303,
        )


class Record(BaseHandler):
    @PROM_REQUESTS.sync('webcapture_record')
    def get(self, upload_short_id, run_short_id):
        # Decode info from URL
        try:
            run_id = database.Run.decode_id(run_short_id)
        except ValueError:
            self.set_status(404)
            return self.render('webcapture/notfound.html')

        # Look up the run in the database
        run = (
            self.db.query(database.Run)
            .options(
                joinedload(database.Run.upload),
            )
        ).get(run_id)
        if run is None:
            self.set_status(404)
            return self.render('webcapture/notfound.html')

        # Get the port number
        if len(run.ports) != 1:
            logger.warning(
                "Run has %d ports, can't load into record view",
                len(run.ports),
            )
            return self.render('webcapture/notfound.html')
        port_number = run.ports[0].port_number

        return self.render(
            'webcapture/record.html',
            run=run,
            upload_short_id=upload_short_id,
            log=run.get_log(0),
            port_number=port_number,
        )


class StartCrawl(BaseHandler):
    @PROM_REQUESTS.sync('webcapture_start_crawl')
    def post(self, upload_short_id):
        # Decode info from URL
        try:
            upload_id = database.Upload.decode_id(upload_short_id)
        except ValueError:
            self.set_status(404)
            return self.render('webcapture/notfound.html')

        hostname = self.get_body_argument('hostname')
        port_number = self.get_body_argument('port_number')
        try:
            port_number = int(port_number, 10)
            if not (1 <= port_number <= 65535):
                raise OverflowError
        except (ValueError, OverflowError):
            raise HTTPError(400, "Wrong port number")

        if port_number == 80:
            seed_url = f'http://{hostname}/'
        else:
            seed_url = f'http://{hostname}:{port_number}/'

        # Look up the experiment in database
        upload = (
            self.db.query(database.Upload)
            .options(joinedload(database.Upload.experiment))
            .get(upload_id)
        )
        if upload is None:
            self.set_status(404)
            return self.render('webcapture/notfound.html')
        experiment = upload.experiment

        # Update last access
        upload.last_access = datetime.utcnow()
        upload.experiment.last_access = datetime.utcnow()

        # New run entry
        run = database.Run(experiment_hash=experiment.hash,
                           upload_id=upload_id,
                           submitted_ip=self.request.remote_ip)
        self.db.add(run)

        # Mark exposed port
        run.ports.append(database.RunPort(
            port_number=port_number,
        ))

        # Add browsertrix container
        script = textwrap.dedent(r'''
        SLEPT=0
        CURL_STATUS="$(curl -s -o /dev/null -w "%{http_code}" \
            --connect-timeout 5 "__URL))")"
        while ! printf '%s\n' "$CURL_STATUS" | grep '^[23]' > /dev/null; do
            printf "waiting for web server (curl: $CURL_STATUS)\n" >&2
            sleep 5
            SLEPT=$((SLEPT + 5))
            if [ $SLEPT -gt 300 ]; then
                printf "web server didn't come online\n" >&2
                exit 1
            fi
            CURL_STATUS="$(curl -s -o /dev/null -w "%{http_code}" \
                --connect-timeout 5 "__URL__")"
        done
        printf 'web server ready (curl: %s)\n' "$CURL_STATUS"
        if ! crawl --url "__URL__" --screencastPort 9223 --workers 2 --generateWACZ; then
            printf "crawl failed\n" >&2
            exit 1
        fi
        WACZ_PATH=$(ls -1 /crawls/collections/*/*.wacz | head -n 1)
        if [ ! -e "$WACZ_PATH" ]; then
            printf "can't find WACZ\n" >&2
            exit 1
        fi
        ls -l $WACZ_PATH
        CURL_STATUS="$(curl -s -o /dev/null \
            -w "%{http_code}" \
            -F "wacz_file=@$WACZ_PATH" \
            http://web:8000/web/upload-wacz/__UPLOAD_SHORT_ID__)"
        if [ "$CURL_STATUS" != 303 ]; then
            printf "upload failed (status %s)\n" "$CURL_STATUS" >&2
            exit 1
        fi
        '''.replace(
            '__URL__', seed_url,
        ).replace(
            '__UPLOAD_SHORT_ID__', upload_short_id,
        ))
        run.extra_config = json.dumps({
            'required': {
                'containers': [
                    {
                        'name': 'browsertrix',
                        'image': os.environ['BROWSERTRIX_IMAGE'],
                        'args': ['sh', '-c', script],
                    },
                ],
            },
        })

        # Trigger run
        self.db.commit()
        background_future(self.application.runner.run(run.id))

        # Redirects to crawl status page
        return self.redirect(
            self.reverse_url('webcapture_crawl_status', run.short_id),
            status=303,
        )


class CrawlStatus(BaseHandler):
    def get(self, upload_short_id):
        # TODO: If finished, redirect to finished page
        return self.finish('TODO: Show crawl status and screencast')


class UploadWacz(BaseHandler):
    @PROM_REQUESTS.sync('webcapture_upload_wacz')
    async def get(self, upload_short_id):
        return await self.render(
            'webcapture/upload_wacz.html',
            upload_short_id=upload_short_id,
        )

    @PROM_REQUESTS.sync('webcapture_upload_wacz')
    async def post(self, upload_short_id):
        try:
            uploaded_file = self.request.files['wacz_file'][0]
        except (KeyError, IndexError):
            return await self.render('webcapture/upload_wacz_bad.html')

        logger.info(
            "Incoming WACZ: %r %d bytes",
            uploaded_file.filename,
            len(uploaded_file.body),
        )

        # Hash file
        wacz_hash = sha256(uploaded_file.body).hexdigest()

        object_store = self.application.object_store
        try:
            object_store.get_file_metadata('web1', wacz_hash + '.wacz')
        except KeyError:
            # Insert it on S3
            await object_store.upload_bytes_async(
                'web1',
                wacz_hash + '.wacz',
                uploaded_file.body,
            )
            logger.info("WACZ uploaded to S3")
        else:
            logger.info("WACZ is already on S3")

        redirect_url = self.reverse_url(
            'webcapture_dashboard',
            upload_short_id,
            wacz=wacz_hash,
        )

        # send json response is Accept: application/json (for use with fetch)
        if self.is_json_requested():
            return self.send_json({"redirect_url": redirect_url})
        else:
            return self.redirect(redirect_url, status=303)

    def check_xsrf_cookie(self):
<<<<<<< HEAD
        # Disable XSRF prevention here, to allow upload from browsertrix
=======
        # Disable XSRF prevention here, to allow
>>>>>>> 41131c57
        pass


class Download(BaseHandler):
    @PROM_REQUESTS.sync('webcapture_download')
    async def get(self, upload_short_id):
        # Decode info from URL
        try:
            upload_id = database.Upload.decode_id(upload_short_id)
        except ValueError:
            self.set_status(404)
            return await self.render('webcapture/notfound.html')

        wacz_hash = self.get_query_argument('wacz')

        with tempfile.TemporaryDirectory() as directory:
            input_rpz = os.path.join(directory, 'input.rpz')
            input_wacz = os.path.join(directory, 'input.wacz')
            output_rpz = os.path.join(directory, 'output.rpz')

            # Download RPZ
            upload = (
                self.db.query(database.Upload)
                .get(upload_id)
            )
            if upload is None:
                self.set_status(404)
                return await self.render('webcapture/notfound.html')
            await asyncio.get_event_loop().run_in_executor(
                None,
                lambda: self.application.object_store.download_file(
                    'experiments', upload.experiment_hash, input_rpz,
                ),
            )

            # Download WACZ
            await asyncio.get_event_loop().run_in_executor(
                None,
                lambda: self.application.object_store.download_file(
                    'web1', wacz_hash + '.wacz', input_wacz,
                ),
            )

            # Build combined file
            await asyncio.get_event_loop().run_in_executor(
                None,
                lambda: combine(input_rpz, input_wacz, output_rpz),
            )

            # Send combined file
            with open(output_rpz, 'rb') as fp:
                self.set_header('Content-Type', 'application/octet-stream')
                self.set_header(
                    'Content-Disposition',
                    'attachment; filename=results.web.rpz',
                )
                chunk = fp.read(1_000_000)
                while chunk:
                    self.write(chunk)
                    await self.flush()
                    if len(chunk) != 1_000_000:
                        break
                    chunk = fp.read(1_000_000)
            return await self.finish()<|MERGE_RESOLUTION|>--- conflicted
+++ resolved
@@ -241,7 +241,7 @@
                 self.reverse_url(
                     'webcapture_record',
                     upload_short_id,
-                    run.short_id
+                    run.short_id,
                 ) + '#' + urlencode({'url': seed_url})
             ),
             status=303,
@@ -450,18 +450,14 @@
             wacz=wacz_hash,
         )
 
-        # send json response is Accept: application/json (for use with fetch)
+        # Send JSON response if Accept: application/json (for use with fetch)
         if self.is_json_requested():
             return self.send_json({"redirect_url": redirect_url})
         else:
             return self.redirect(redirect_url, status=303)
 
     def check_xsrf_cookie(self):
-<<<<<<< HEAD
         # Disable XSRF prevention here, to allow upload from browsertrix
-=======
-        # Disable XSRF prevention here, to allow
->>>>>>> 41131c57
         pass
 
 
