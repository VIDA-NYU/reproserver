--- conflicted
+++ resolved
@@ -173,54 +173,6 @@
                 'setup_badfile.html',
                 message="Missing file",
             )
-<<<<<<< HEAD
-=======
-        assert uploaded_file.filename
-        logger.info("Incoming file: %r", uploaded_file.filename)
-
-        # Hash it
-        hasher = sha256(uploaded_file.body)
-        filehash = hasher.hexdigest()
-        logger.info("Computed hash: %s", filehash)
-
-        # Check for existence of experiment
-        experiment = self.db.query(database.Experiment).get(filehash)
-        if experiment:
-            experiment.last_access = datetime.utcnow()
-            logger.info("File exists in storage")
-        else:
-            # Write it to disk
-            with tempfile.NamedTemporaryFile('w+b', suffix='.rpz') as tfile:
-                tfile.write(uploaded_file.body)
-
-                # Insert it in database
-                try:
-                    experiment = rpz_metadata.make_experiment(
-                        filehash,
-                        tfile.name,
-                    )
-                except rpz_metadata.InvalidPackage as e:
-                    return await self.render(
-                        'setup_badfile.html',
-                        message=str(e),
-                    )
-                self.db.add(experiment)
-
-                # Insert it on S3
-                await self.application.object_store.upload_file_async(
-                    'experiments',
-                    filehash,
-                    tfile.name,
-                )
-                logger.info("Inserted file in storage")
-
-        # Insert Upload in database
-        upload = database.Upload(experiment=experiment,
-                                 filename=uploaded_file.filename,
-                                 submitted_ip=self.request.remote_ip)
-        self.db.add(upload)
-        self.db.commit()
->>>>>>> 57818e3e
 
         try:
             upload_short_id = await store_uploaded_rpz(
