--- conflicted
+++ resolved
@@ -69,7 +69,6 @@
         super(GracefulApplication, self).log_request(handler)
 
 
-<<<<<<< HEAD
 class SubdirRewriteMixin:
     def set_status(self, code, reason=None):
         if code >= 300 and code < 400:
@@ -92,10 +91,7 @@
         super(SubdirRewriteMixin, self).set_header(name, value)
 
 
-class ProxyHandler(WebSocketHandler):
-=======
 class ProxyHandler(HideStreamClosedHandler, WebSocketHandler):
->>>>>>> a2c6ffc4
     def __init__(self, application, request, **kwargs):
         super(ProxyHandler, self).__init__(application, request, **kwargs)
         self.headers = []
