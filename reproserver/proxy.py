import itertools
import logging
import os
import prometheus_client
import re
import socket
from tornado import httputil
from tornado import httpclient
import tornado.ioloop
from tornado.routing import URLSpec
import tornado.web
from tornado.websocket import WebSocketHandler, websocket_connect
from urllib.parse import urlparse

from . import __version__
from . import database
from .web.base import GracefulApplication


logger = logging.getLogger(__name__)


PROM_PROXY_REQUESTS = prometheus_client.Counter(
    'proxy_requests_total',
    "Proxy requests",
    ['proto', 'status'],
)
for args in itertools.product(['http', 'ws'], ['success', 'error']):
    PROM_PROXY_REQUESTS.labels(*args).inc(0)


def is_host_resolving(host):
    try:
        ret = socket.getaddrinfo(
            host,
            80,
            type=socket.SOCK_STREAM,
        )
    except socket.gaierror:
        return False
    else:
        return len(ret) > 0


class IsKubernetesProbe(tornado.routing.Matcher):
    def match(self, request):
        if 'X-Kubernetes-Probe' in request.headers:
            return {}

        return None


class Health(tornado.web.RequestHandler):
    def get(self):
        self.set_header('Content-Type', 'text/plain')

        # We're not ready if we've been asked to shut down
        if self.application.is_exiting:
            self.set_status(503, "Shutting down")
            return self.finish('Shutting down')

        return self.finish('Ok')


<<<<<<< HEAD
class SubdirRewriteMixin:
    def set_status(self, code, reason=None):
        if code >= 300 and code < 400:
            logger.info(
                "Rewrite status %d %s -> 200 OK, add as headers",
                code,
                reason,
            )
            super(SubdirRewriteMixin, self).set_status(200, "OK")
            self.set_header("x-redirect-status", str(code))
            self.set_header("x-redirect-statusText", reason)
        else:
            super(SubdirRewriteMixin, self).set_status(code, reason)

    def set_header(self, name, value):
        if name and name.lower() == "location":
            name = "x-orig-location"
            logger.info("Rewrite location -> x-orig-location")

        super(SubdirRewriteMixin, self).set_header(name, value)
=======
class ProxyApplication(GracefulApplication):
    def __init__(self, handler, **settings):
        super(ProxyApplication, self).__init__(
            [
                (
                    IsKubernetesProbe(),
                    [
                        URLSpec('/health', Health),
                    ],
                ),
                URLSpec('.*', handler),
            ],
            **settings,
        )

    def log_request(self, handler):
        if isinstance(handler, Health):
            return
        super(GracefulApplication, self).log_request(handler)
>>>>>>> 28430851


class ProxyHandler(WebSocketHandler):
    def __init__(self, application, request, **kwargs):
        super(ProxyHandler, self).__init__(application, request, **kwargs)
        self.headers = []

    def set_default_headers(self):
        self.set_header('Server', 'ReproServer/%s' % __version__)

    def select_destination(self):
        raise NotImplementedError

    def alter_request(self, request):
        pass

    async def get(self):
        logger.info("Incoming connection, host=%r", self.request.host)

        url = self.select_destination()
        if self._finished:
            return

        if self.request.headers.get('Upgrade', '').lower() == 'websocket':
            headers = dict(self.request.headers)
            headers.pop('Host', None)
            request = httpclient.HTTPRequest(
                'ws://' + url,
                headers=headers,
                follow_redirects=False,
            )
            self.alter_request(request)
            logger.info("Forwarding websocket connection, url=%r, headers=%r",
                        request.url, request.headers)
            try:
                self.upstream_ws = await websocket_connect(
                    request,
                    on_message_callback=self.on_upstream_message,
                )
            except httpclient.HTTPClientError as e:
                logger.info("Sending HTTP error from websocket client %r %r",
                            e.code, e.message)
                PROM_PROXY_REQUESTS.labels('ws', 'error').inc()
                self.set_status(e.code, reason=e.message)
                return await self.finish()
            PROM_PROXY_REQUESTS.labels('ws', 'success').inc()
            return await WebSocketHandler.get(self)
        else:
            headers = dict(self.request.headers)
            headers.pop('Host', None)
            request = httpclient.HTTPRequest(
                'http://' + url,
                method=self.request.method,
                headers=headers,
                follow_redirects=False,
                body=self.request.body or None,
                header_callback=self.got_header,
                streaming_callback=self.write,
            )
            self.alter_request(request)
            logger.info("Forwarding HTTP connection, url=%r, headers=%r",
                        request.url, request.headers)
            try:
                await httpclient.AsyncHTTPClient().fetch(
                    request,
                    raise_error=False,
                )
            except Exception:
                PROM_PROXY_REQUESTS.labels('http', 'error').inc()
                # Is it done or starting up?
                if is_host_resolving(urlparse(request.url).hostname):
                    # Host resolves but doesn't answer
                    logger.info("Host doesn't reply, sending 503")
                    self.set_status(503)
                    self.set_header('Content-Type', 'text/plain')
                    return await self.finish(
                        "This run is not responding or starting up",
                    )
                else:
                    # Host doesn't resolve, the run is gone
                    logger.info("Host doesn't resolve, sending 410 error")
                    self.set_status(410)
                    self.set_header('Content-Type', 'text/plain')
                    return await self.finish("This run is now over")

            PROM_PROXY_REQUESTS.labels('http', 'success').inc()
            return await self.finish()

    def post(self):
        return self.get()

    def got_header(self, header):
        if not self.headers:
            first_line = httputil.parse_response_start_line(header)
            self.set_status(first_line.code, first_line.reason)
            self.headers.append(header)
        elif header != '\r\n':
            self.headers.append(header)
        else:
            for line in self.headers[1:]:
                name, value = line.split(":", 1)
                self.set_header(name, value.strip())

    def on_ws_connection_close(self, close_code, close_reason):
        self.upstream_ws.close(close_code, close_reason)

    def on_message(self, message):
        return self.upstream_ws.write_message(message)

    def on_upstream_message(self, message):
        if message is None:
            self.close()
        else:
            return self.write_message(message, isinstance(message, bytes))

    @classmethod
    def make_app(cls, **settings):
        return ProxyApplication(cls, **settings)


class DockerProxyHandler(ProxyHandler):
    def select_destination(self):
        # Read destination from hostname
        self.original_host = self.request.host
        host_name = self.request.host_name.split('.', 1)[0]
        parts = host_name.rsplit('-', 1)
        if len(parts) != 2:
            self.set_status(403)
            logger.info("Invalid hostname")
            self.finish("Invalid hostname")
            return
        run_short_id, port = parts
        database.Run.decode_id(run_short_id)

        url = 'docker:{0}{1}'.format(port, self.request.uri)
        return url

    def alter_request(self, request):
        request.headers['Host'] = self.original_host


class DockerSubdirProxyHandler(SubdirRewriteMixin, DockerProxyHandler):
    _re_path = re.compile(r'^/?results/([^/]+)/port/([0-9]+)')

    def select_destination(self):
        self.original_host = self.request.host

        # Read destination from path
        m = self._re_path.match(self.request.path)
        if m is None:
            return
        run_short_id, port = m.groups()
        database.Run.decode_id(run_short_id)

        uri = self.request.uri
        uri = self._re_path.sub('', uri)
        url = 'docker:{0}{1}'.format(port, uri)
        return url


class K8sProxyHandler(ProxyHandler):
    def select_destination(self):
        # Read destination from hostname
        self.original_host = self.request.host
        host_name = self.request.host_name.split('.', 1)[0]
        parts = host_name.split('-')
        if len(parts) != 2:
            self.set_status(403)
            logger.info("Invalid hostname")
            self.finish("Invalid hostname")
            return
        run_short_id, self.target_port = parts
        run_id = database.Run.decode_id(run_short_id)

        url = 'run-{0}:5597{1}'.format(run_id, self.request.uri)
        return url

    def alter_request(self, request):
        # Authentication
        request.headers['X-Reproserver-Authenticate'] = \
            self.application.settings['connection_token']

        request.headers['Host'] = self.original_host
        request.headers['X-Reproserver-Port'] = self.target_port

    @classmethod
    def make_app(cls, **settings):
        return super(K8sProxyHandler, cls).make_app(
            connection_token=os.environ['CONNECTION_TOKEN'],
            **settings,
        )


class K8sSubdirProxyHandler(SubdirRewriteMixin, K8sProxyHandler):
    _re_path = re.compile(r'^/?results/([^/]+)/port/([0-9]+)')

    def select_destination(self):
        self.original_host = self.request.host

        # Read destination from path
        m = self._re_path.match(self.request.path)
        if m is None:
            return
        run_short_id, self.target_port = m.groups()
        run_id = database.Run.decode_id(run_short_id)

        uri = self.request.uri
        uri = self._re_path.sub('', uri)
        url = 'run-{0}:5597{1}'.format(run_id, uri)
        return url


def _setup():
    logging.root.handlers.clear()
    logging.basicConfig(
        level=logging.INFO,
        format="%(asctime)s %(levelname)s %(name)s: %(message)s",
    )
    prometheus_client.start_http_server(8090)


def docker_proxy():
    _setup()

    # Database connection is not used, but we still need to prime short ids
    database.connect()

    proxy = DockerProxyHandler.make_app()
    proxy.listen(8001, address='0.0.0.0', xheaders=True)
    loop = tornado.ioloop.IOLoop.current()
    loop.start()


def k8s_proxy():
    _setup()

    # Database connection is not used, but we still need to prime short ids
    database.connect()

    proxy = K8sProxyHandler.make_app()
    proxy.listen(8001, address='0.0.0.0', xheaders=True)
    loop = tornado.ioloop.IOLoop.current()
    loop.start()<|MERGE_RESOLUTION|>--- conflicted
+++ resolved
@@ -62,28 +62,6 @@
         return self.finish('Ok')
 
 
-<<<<<<< HEAD
-class SubdirRewriteMixin:
-    def set_status(self, code, reason=None):
-        if code >= 300 and code < 400:
-            logger.info(
-                "Rewrite status %d %s -> 200 OK, add as headers",
-                code,
-                reason,
-            )
-            super(SubdirRewriteMixin, self).set_status(200, "OK")
-            self.set_header("x-redirect-status", str(code))
-            self.set_header("x-redirect-statusText", reason)
-        else:
-            super(SubdirRewriteMixin, self).set_status(code, reason)
-
-    def set_header(self, name, value):
-        if name and name.lower() == "location":
-            name = "x-orig-location"
-            logger.info("Rewrite location -> x-orig-location")
-
-        super(SubdirRewriteMixin, self).set_header(name, value)
-=======
 class ProxyApplication(GracefulApplication):
     def __init__(self, handler, **settings):
         super(ProxyApplication, self).__init__(
@@ -103,7 +81,28 @@
         if isinstance(handler, Health):
             return
         super(GracefulApplication, self).log_request(handler)
->>>>>>> 28430851
+
+
+class SubdirRewriteMixin:
+    def set_status(self, code, reason=None):
+        if code >= 300 and code < 400:
+            logger.info(
+                "Rewrite status %d %s -> 200 OK, add as headers",
+                code,
+                reason,
+            )
+            super(SubdirRewriteMixin, self).set_status(200, "OK")
+            self.set_header("x-redirect-status", str(code))
+            self.set_header("x-redirect-statusText", reason)
+        else:
+            super(SubdirRewriteMixin, self).set_status(code, reason)
+
+    def set_header(self, name, value):
+        if name and name.lower() == "location":
+            name = "x-orig-location"
+            logger.info("Rewrite location -> x-orig-location")
+
+        super(SubdirRewriteMixin, self).set_header(name, value)
 
 
 class ProxyHandler(WebSocketHandler):
