{% extends "base.html" %}

{% block content %}

<h1>Package <a href="{{ experiment_url }}">{{ run.upload.filename | truncate(60) }}</a>, run {{ run.short_id }}</h1>

{% if run.done %}

<div class="panel panel-success" id="panel1">
  <div class="panel-heading">
    <h4 class="panel-title">
      <a data-toggle="collapse" data-target="#runlog"
         href="#runlog" class="collapsed">
        Run log
      </a>
    </h4>
  </div>
  <div id="runlog" class="panel-collapse collapse">
    <div class="panel-body">
      <pre>{% for line in log %}{{ line }}
{% endfor %}</pre>
    </div>
  </div>
</div>

<h2>Output files:</h2>

  {% if run.output_files %}

  <ul>

    {% for file in run.output_files %}

    <li><a href="{{ output_link(file) }}">{{ file.name }}</a>, {{ file.size }} bytes</li>

    {% endfor %}

  </ul>

  {% else %}

<p>No output files</p>

  {% endif %}

{% else %}

<p>Run in progress,<span id="time_elapsed"></span> please wait...</p>

{% if run.ports %}
<p>
  Exposed ports:
  {% for port in run.ports %}
  <a href="{{ get_port_url(port.port_number) }}">{{ port.port_number }}</a>
  {% endfor %}
</p>
{% endif %}

<p>Run log:</p>
<pre id="log" style="max-height: 200px">{% for line in log %}{{ line }}
{% endfor %}</pre>

<script>
var log_lines = {{ log | length }};
function update_page() {
  var req = new XMLHttpRequest();
  req.addEventListener("load", function(e) {
    if(this.status == 200) {
      if(this.response.done) {
        window.location.reload();
      } else if(this.response.log.length > 0) {
        log_lines += this.response.log.length;
        var dom_log = document.getElementById("log");
        dom_log.textContent += this.response.log.join("\n") + "\n";
      }
    }
    setTimeout(update_page, 3000);
  });
  req.responseType = "json";
  req.open("GET", "{{ reverse_url('results_json', run.short_id) }}?log_from=" + log_lines);
  req.setRequestHeader("Accept", "application/json");
  req.send();
}

setTimeout(update_page, 3000);
</script>

{% endif %}

{% if wacz and run.ports | length %}
<details open>
<summary style="display: list-item">Web Archive Replay</summary>
<replay-web-page
  style="height: 500px; display: flex; margin-top: 10px; border: 1px solid black;"
  url="http://localhost:{{ run.ports[0].port_number }}/"
  replayBase="/static/replay/"
<<<<<<< HEAD
  source="{{ wacz }}"
=======
  source="{{ extensions.web1.url }}"
  coll="{{ run.short_id }}"
  noWebWorker
>>>>>>> 41131c57
  deepLink
  config='{"hostProxy": {"localhost:{{ run.ports[0].port_number }}": {"prefix": "/results/{{ run.short_id }}/port/{{ run.ports[0].port_number }}", "pathOnly": true}}}'
>
</replay-web-page>
</details>
{% endif %}

{% endblock content %}<|MERGE_RESOLUTION|>--- conflicted
+++ resolved
@@ -94,13 +94,9 @@
   style="height: 500px; display: flex; margin-top: 10px; border: 1px solid black;"
   url="http://localhost:{{ run.ports[0].port_number }}/"
   replayBase="/static/replay/"
-<<<<<<< HEAD
   source="{{ wacz }}"
-=======
-  source="{{ extensions.web1.url }}"
   coll="{{ run.short_id }}"
   noWebWorker
->>>>>>> 41131c57
   deepLink
   config='{"hostProxy": {"localhost:{{ run.ports[0].port_number }}": {"prefix": "/results/{{ run.short_id }}/port/{{ run.ports[0].port_number }}", "pathOnly": true}}}'
 >
