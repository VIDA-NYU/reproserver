--- conflicted
+++ resolved
@@ -73,6 +73,13 @@
                 )
                 logger.info("Inserted file in storage")
 
+                await process_uploaded_rpz(
+                    object_store,
+                    db,
+                    experiment,
+                    tfile.name,
+                )
+
     # Insert Upload in database
     upload = database.Upload(
         experiment=experiment,
@@ -104,77 +111,6 @@
     async def get_page_url(self, repo, repo_path):
         return None
 
-<<<<<<< HEAD
-    async def _get_from_link(self, db, object_store, remote_addr,
-                             repo, repo_path,
-                             link, filename, filehash=None):
-        # Check for existence of experiment
-        if filehash is not None:
-            experiment = db.query(database.Experiment).get(filehash)
-        else:
-            experiment = None
-        if experiment:
-            logger.info("Experiment with hash exists, no need to download")
-        else:
-            logger.info("Downloading %s", link)
-            with tempfile.NamedTemporaryFile(
-                    'w+b', prefix='repo_download_',
-            ) as tfile:
-                # Download file & hash it
-                hasher = sha256()
-
-                def callback(chunk):
-                    tfile.write(chunk)
-                    hasher.update(chunk)
-
-                await self.http_client.fetch(
-                    link,
-                    streaming_callback=callback,
-                )
-                tfile.flush()
-
-                filehash = hasher.hexdigest()
-                logger.info("Downloaded, hash: %s", filehash)
-
-                # Check for existence of experiment
-                experiment = db.query(database.Experiment).get(filehash)
-                if experiment:
-                    logger.info("File exists")
-                else:
-                    # Insert it in database
-                    # Might raise rpz_metadata.InvalidPackage
-                    experiment = rpz_metadata.make_experiment(
-                        filehash,
-                        tfile.name,
-                    )
-                    db.add(experiment)
-
-                    # Insert it on S3
-                    await object_store.upload_file_async(
-                        'experiments', filehash,
-                        tfile.name,
-                    )
-                    logger.info("Inserted file in storage")
-
-                    await process_uploaded_rpz(
-                        object_store,
-                        db,
-                        experiment,
-                        tfile.name,
-                    )
-
-        # Insert Upload in database
-        upload = database.Upload(
-            experiment=experiment,
-            filename=filename,
-            submitted_ip=remote_addr,
-            repository_key='%s/%s' % (repo, repo_path),
-        )
-        db.add(upload)
-        db.commit()
-
-        return upload
-=======
     def _get_from_link(
             self, db, object_store, remote_addr,
             repo, repo_path,
@@ -184,5 +120,4 @@
             db, object_store, remote_addr,
             repo, repo_path,
             link, filename, filehash=filehash, http_client=self.http_client,
-        )
->>>>>>> e7a3ceda
+        )