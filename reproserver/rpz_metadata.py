--- conflicted
+++ resolved
@@ -1,12 +1,8 @@
 import asyncio
 import json
 import logging
-<<<<<<< HEAD
+import os
 from reprounzip.pack_info import get_package_info
-=======
-import os
-import subprocess
->>>>>>> 638e3273
 
 from . import database
 from .utils import shell_escape
