<<<<<<< HEAD
.panel-heading a:after {
    font-family: 'Glyphicons Halflings';
    content: "\e114";
    float: right;
    color: grey;
}
.panel-heading a.collapsed:after {
    content: "\e080";
}

/* -------------------- BODY -------------------- */

a:hover, a:focus {
  color: #4AA8DC;
  text-decoration: underline;
}

a {
  color: #57068C;
  text-decoration: underline;
}

a.btn {
  text-decoration: none;
}

.u-url {
  text-decoration: none;
}

/* -------------------- NAVBAR -------------------- */

.navbar-inverse {
  background-color: #57068C;
}

.navbar-inverse .navbar-nav > .active > a, .navbar-inverse .navbar-nav > .active > a:hover, .navbar-inverse .navbar-nav > .active > a:focus {
  background-color:#4AA8DC;
}

.navbar-inverse .navbar-nav >.open >a, .navbar-inverse .navbar-nav>.open>a:hover, .navbar-inverse .navbar-nav>.open>a:focus {
  background-color: #4AA8DC;
  color: #ffffff;
}

.navbar-inverse .navbar-nav > li > a {
  text-decoration: none;
  padding-left: 1.3em;
  padding-right: 1.3em;
  font-size:1.2em;
}

.navbar-inverse .navbar-nav > a:hover, .navbar-inverse .navbar-nav > .active > a:focus {
  color:#4AA8DC;
  text-decoration: none;
}

.navbar-inverse .navbar-nav > li > a:hover{
  color: #4AA8DC;
}

.navbar-inverse .navbar-brand {
  text-decoration: none;
}

.navbar-inverse .navbar-brand:hover, .navbar-inverse .navbar-brand:focus {
  color:#4AA8DC;
  text-decoration: none;
  background-color: transparent;
}

.dropdown-menu > li > a:hover, .dropdown-menu > li > a:focus {
  text-decoration: none;
  color: #ffffff;
  background-color: #2791cc;
}

/* -------------------- BUTTONS -------------------- */

.btn-default {
  color: #ffffff;
  background-color: #9a69ba;
  border-color: #9a69ba;
}
.btn-default:focus,
.btn-default.focus {
  color: #ffffff;
  background-color: #671e97;
  border-color: #000000;
}
.btn-default:hover {
  color: #ffffff;
  background-color: #671e97;
  border-color: #4c3759;
}
.btn-default:active,
.btn-default.active,
.open > .dropdown-toggle.btn-default {
  color: #ffffff;
  background-color: #671e97;
  border-color: #671e97;
}
.btn-default:active:hover,
.btn-default.active:hover,
.open > .dropdown-toggle.btn-default:hover,
.btn-default:active:focus,
.btn-default.active:focus,
.open > .dropdown-toggle.btn-default:focus,
.btn-default:active.focus,
.btn-default.active.focus,
.open > .dropdown-toggle.btn-default.focus {
  color: #ffffff;
  background-color: #671e97;
  border-color: #671e97;
}
.btn-default:active,
.btn-default.active,
.open > .dropdown-toggle.btn-default {
  background-image: none;
}
.btn-default.disabled:hover,
.btn-default[disabled]:hover,
fieldset[disabled] .btn-default:hover,
.btn-default.disabled:focus,
.btn-default[disabled]:focus,
fieldset[disabled] .btn-default:focus,
.btn-default.disabled.focus,
.btn-default[disabled].focus,
fieldset[disabled] .btn-default.focus {
  background-color: #671e97;
  border-color: #671e97;
}

.btn-default .badge {
  color: #9c7eaf;
  background-color: #ffffff;
}

/* -------------------- PANEL -------------------- */

.panel-success {
  border-color: #AB82C5;
}
.panel-success > .panel-heading {
  color: #ffffff;
  background-color: #AB82C5;
  border-color: #AB82C5;
}
.panel-success > .panel-heading + .panel-collapse > .panel-body {
  border-top-color: #AB82C5;
}
.panel-success > .panel-heading .badge {
  color: #AB82C5;
  background-color: #ffffff;
}
.panel-success > .panel-footer + .panel-collapse > .panel-body {
  border-bottom-color: #AB82C5;
=======
@font-face {
  font-family: 'Montserrat';
  font-display: fallback;
  font-style: normal;
  font-weight: 400;
  src: url(/static/fonts/montserrat.ttf) format('truetype');
>>>>>>> 28430851
}<|MERGE_RESOLUTION|>--- conflicted
+++ resolved
@@ -1,167 +1,7 @@
-<<<<<<< HEAD
-.panel-heading a:after {
-    font-family: 'Glyphicons Halflings';
-    content: "\e114";
-    float: right;
-    color: grey;
-}
-.panel-heading a.collapsed:after {
-    content: "\e080";
-}
-
-/* -------------------- BODY -------------------- */
-
-a:hover, a:focus {
-  color: #4AA8DC;
-  text-decoration: underline;
-}
-
-a {
-  color: #57068C;
-  text-decoration: underline;
-}
-
-a.btn {
-  text-decoration: none;
-}
-
-.u-url {
-  text-decoration: none;
-}
-
-/* -------------------- NAVBAR -------------------- */
-
-.navbar-inverse {
-  background-color: #57068C;
-}
-
-.navbar-inverse .navbar-nav > .active > a, .navbar-inverse .navbar-nav > .active > a:hover, .navbar-inverse .navbar-nav > .active > a:focus {
-  background-color:#4AA8DC;
-}
-
-.navbar-inverse .navbar-nav >.open >a, .navbar-inverse .navbar-nav>.open>a:hover, .navbar-inverse .navbar-nav>.open>a:focus {
-  background-color: #4AA8DC;
-  color: #ffffff;
-}
-
-.navbar-inverse .navbar-nav > li > a {
-  text-decoration: none;
-  padding-left: 1.3em;
-  padding-right: 1.3em;
-  font-size:1.2em;
-}
-
-.navbar-inverse .navbar-nav > a:hover, .navbar-inverse .navbar-nav > .active > a:focus {
-  color:#4AA8DC;
-  text-decoration: none;
-}
-
-.navbar-inverse .navbar-nav > li > a:hover{
-  color: #4AA8DC;
-}
-
-.navbar-inverse .navbar-brand {
-  text-decoration: none;
-}
-
-.navbar-inverse .navbar-brand:hover, .navbar-inverse .navbar-brand:focus {
-  color:#4AA8DC;
-  text-decoration: none;
-  background-color: transparent;
-}
-
-.dropdown-menu > li > a:hover, .dropdown-menu > li > a:focus {
-  text-decoration: none;
-  color: #ffffff;
-  background-color: #2791cc;
-}
-
-/* -------------------- BUTTONS -------------------- */
-
-.btn-default {
-  color: #ffffff;
-  background-color: #9a69ba;
-  border-color: #9a69ba;
-}
-.btn-default:focus,
-.btn-default.focus {
-  color: #ffffff;
-  background-color: #671e97;
-  border-color: #000000;
-}
-.btn-default:hover {
-  color: #ffffff;
-  background-color: #671e97;
-  border-color: #4c3759;
-}
-.btn-default:active,
-.btn-default.active,
-.open > .dropdown-toggle.btn-default {
-  color: #ffffff;
-  background-color: #671e97;
-  border-color: #671e97;
-}
-.btn-default:active:hover,
-.btn-default.active:hover,
-.open > .dropdown-toggle.btn-default:hover,
-.btn-default:active:focus,
-.btn-default.active:focus,
-.open > .dropdown-toggle.btn-default:focus,
-.btn-default:active.focus,
-.btn-default.active.focus,
-.open > .dropdown-toggle.btn-default.focus {
-  color: #ffffff;
-  background-color: #671e97;
-  border-color: #671e97;
-}
-.btn-default:active,
-.btn-default.active,
-.open > .dropdown-toggle.btn-default {
-  background-image: none;
-}
-.btn-default.disabled:hover,
-.btn-default[disabled]:hover,
-fieldset[disabled] .btn-default:hover,
-.btn-default.disabled:focus,
-.btn-default[disabled]:focus,
-fieldset[disabled] .btn-default:focus,
-.btn-default.disabled.focus,
-.btn-default[disabled].focus,
-fieldset[disabled] .btn-default.focus {
-  background-color: #671e97;
-  border-color: #671e97;
-}
-
-.btn-default .badge {
-  color: #9c7eaf;
-  background-color: #ffffff;
-}
-
-/* -------------------- PANEL -------------------- */
-
-.panel-success {
-  border-color: #AB82C5;
-}
-.panel-success > .panel-heading {
-  color: #ffffff;
-  background-color: #AB82C5;
-  border-color: #AB82C5;
-}
-.panel-success > .panel-heading + .panel-collapse > .panel-body {
-  border-top-color: #AB82C5;
-}
-.panel-success > .panel-heading .badge {
-  color: #AB82C5;
-  background-color: #ffffff;
-}
-.panel-success > .panel-footer + .panel-collapse > .panel-body {
-  border-bottom-color: #AB82C5;
-=======
 @font-face {
   font-family: 'Montserrat';
   font-display: fallback;
   font-style: normal;
   font-weight: 400;
   src: url(/static/fonts/montserrat.ttf) format('truetype');
->>>>>>> 28430851
 }