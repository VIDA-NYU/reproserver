--- conflicted
+++ resolved
@@ -147,14 +147,9 @@
     return redirect(url_for('reproduce', upload_short_id=upload_short_id), 302)
 
 
-<<<<<<< HEAD
-@app.route('/reproduce/<experiment_code>')
-@sql_session
-def reproduce(experiment_code, session):
-=======
 @app.route('/reproduce/<upload_short_id>')
-def reproduce(upload_short_id):
->>>>>>> 80234abd
+@sql_session
+def reproduce(upload_short_id, session):
     """Show build log and ask for run parameters.
     """
     # Decode info from URL
@@ -165,16 +160,10 @@
         return render_template('setup_notfound.html'), 404
 
     # Look up the experiment in database
-<<<<<<< HEAD
-    experiment = session.query(database.Experiment).get(filehash)
-    if not experiment:
-=======
-    session = SQLSession()
     upload = (session.query(database.Upload)
                   .options(joinedload(database.Upload.experiment))
                   .get(upload_id))
     if not upload:
->>>>>>> 80234abd
         return render_template('setup_notfound.html'), 404
     experiment = upload.experiment
     filename = upload.filename
@@ -234,14 +223,9 @@
         session.commit()
 
 
-<<<<<<< HEAD
-@app.route('/run/<experiment_code>', methods=['POST'])
-@sql_session
-def run(experiment_code, session):
-=======
 @app.route('/run/<upload_short_id>', methods=['POST'])
-def run(upload_short_id):
->>>>>>> 80234abd
+@sql_session
+def run(upload_short_id, session):
     """Gets the run parameters POSTed to from /reproduce.
 
     Triggers the run and redirects to the results page.
@@ -254,16 +238,10 @@
         return render_template('setup_notfound.html'), 404
 
     # Look up the experiment in database
-<<<<<<< HEAD
-    experiment = session.query(database.Experiment).get(filehash)
-    if not experiment:
-=======
-    session = SQLSession()
     upload = (session.query(database.Upload)
               .options(joinedload(database.Upload.experiment))
               .get(upload_id))
     if not upload:
->>>>>>> 80234abd
         return render_template('setup_notfound.html'), 404
     experiment = upload.experiment
     filename = upload.filename
@@ -347,14 +325,9 @@
         raise
 
 
-<<<<<<< HEAD
-@app.route('/results/<int:run_id>')
-@sql_session
-def results(run_id, session):
-=======
 @app.route('/results/<run_short_id>')
-def results(run_short_id):
->>>>>>> 80234abd
+@sql_session
+def results(run_short_id, session):
     """Shows the results of a run, whether it's done or in progress.
     """
     # Decode info from URL
